---
layout: default
version: 0.1.0alpha
headers:
  - text: Introduction
    type: h1
  - text: Why not use Rails and Backbone?
    type: h2
  - text: Features
    type: h2
  - text: Flexibility without the glue code
    type: h2
  - text: Getting started
    type: h1
  - text: Create an app
    type: h2
  - text: File structure
    type: h2
  - text: Apps and static pages
    type: h1
  - text: Creating apps
    type: h2
  - text: Connecting servers to apps
    type: h2
  - text: Static pages
    type: h2
  - text: Views
    type: h1
  - text: Creating templates
    type: h2
  - text: Pre-defined templates
    type: h3
  - text: Template syntax
    type: h2
  - text: Whitespace and HTML conformance
    type: h3
  - text: Variables
    type: h3
  - text: Sections
    type: h3
  - text: Partials
    type: h3
  - text: Bindings
    type: h3
  - text: Relative model paths and aliases
    type: h3
  - text: HTML extensions
    type: h2
  - text: x-bind
    type: h3
  - text: Boolean attributes
    type: h3
  - text: x-visible and x-displayed
    type: h3
  - text: Miscellaneous
    type: h3
  - text: Performance
    type: h2
  - text: Stylesheets
    type: h2
  - text: Rendering
    type: h2
  - text: app.view
    type: h2
  - text: Controllers
    type: h1
  - text: Routes
    type: h2
  - text: Models
    type: h1
---

# Derby

<p class="promo">MVC framework making it easy to write realtime, collaborative applications that run in both Node.js and browsers.</p>

<h3 class="javascript">hello.js</h3>
{% highlight javascript %}
var hello = require('derby').createApp(module),
    view = hello.view,
    get = hello.get;

// Templates define both HTML and model <- -> view bindings
view.make('Body',
  'Holler: <input value="((message))"><h1>((message))</h1>'
);

// Routes render on client as well as server
get('/', function(page, model) {
  // Subscribe specifies the data to sync
  model.subscribe('message', function() {
    page.render();
  });
});
{% endhighlight %}

<h3 class="javascript">server.js</h3>
{% highlight javascript %}
var express = require('express'),
    hello = require('./hello'),
    server = express.createServer()
      .use(express.static(__dirname + '/public'))
      // Apps create an Express middleware
      .use(hello.router()),

    // Apps also provide a server-side store for syncing data
    store = hello.createStore({ listen: server });

server.listen(3000);
{% endhighlight %}

<h3 class="coffeescript">hello.coffee</h3>
{% highlight coffeescript %}
{view, get} = require('derby').createApp module

# Templates define both HTML and model <- -> view bindings
view.make 'Body',
  'Holler: <input value="((message))"><h1>((message))</h1>'

# Routes render on client as well as server
get '/', (page, model) ->
  # Subscribe specifies the data to sync
  model.subscribe 'message', ->
    page.render()
{% endhighlight %}

<h3 class="coffeescript">server.coffee</h3>
{% highlight coffeescript %}
express = require 'express'
hello = require './hello'
server = express.createServer()
  .use(express.static __dirname + '/public')
  # Apps create an Express middleware
  .use(hello.router())

# Apps also provide a server-side store for syncing data
store = hello.createStore listen: server

server.listen 3000
{% endhighlight %}

### Add water and...

<iframe src="http://hello.derbyjs.com/" id="hello-iframe" seamless="seamless"> </iframe>

# Introduction

Derby includes a powerful data synchronization engine called [Racer](http://racerjs.com/). While it works differently, Racer is to Derby somewhat like ActiveRecord is to Rails. Racer automatically syncs data between browsers, servers, and a database. Models subscribe to changes on specific objects, enabling granular control of data propagation without defining channels. Racer supports offline usage and conflict resolution out of the box, which greatly simplifies writing multi-user applications.

Derby applications load immediately and can be indexed by search engines, because the same templates render on both server and client. In addition, templates define bindings, which instantly update the view when the model changes and vice versa. Derby makes it simple to write applications that load as fast as a search engine, are as interactive as a document editor, and work offline.

## Why not use Rails and Backbone?

Derby represents a new breed of application frameworks, which we believe will replace currently popular libraries like [Rails](http://rubyonrails.org/) and [Backbone](http://documentcloud.github.com/backbone/).

Adding dynamic features to apps written with [Rails](http://rubyonrails.org/), [Django](https://www.djangoproject.com/), and other server-side frameworks tends to produce a tangled mess. Server code renders various initial states while jQuery selectors and callbacks desperately attempt to make sense of the DOM and user events. Adding new features typically involves changing both server and client code, often in different languages.

Many developers now include a client MVC framework like [Backbone](http://documentcloud.github.com/backbone/) to better structure client code. A few have started to use declarative model-view binding libraries, such as [Knockout](http://knockoutjs.com/) and [Angular](http://angularjs.org/), to reduce boilerplate DOM manipulation and event bindings. These are great concepts, and adding some structure certainly improves client code. However, they still lead to duplicating rendering code and manually synchronizing changes in increasingly complex server and client code bases. Not only that, each of these components must be manually wired together and packaged for the client.

Derby radically simplifies this process of adding dynamic interactions. It runs the same code in servers and browsers, and it syncs data automatically. Derby takes care of template rendering, packaging, and model-view bindings out of the box. Since all features are designed to work together, no code duplication and glue code are needed. Derby equips developers for a future when all data in all apps are realtime.

## Features

* **HTML templates:** [Mustache](http://mustache.github.com/mustache.5.html)-like templates are rendered into HTML on both the server and client. Because they render on the server, pages display immediately---even before any scripts are downloaded. Templates are mostly just HTML, so designers can understand and modify them.

* **View bindings:** In addition to HTML rendering, templates specify live bindings between the view and model. When model data change, the view updates the properties, text, or HTML neccessary to reflect the new data. When the user interacts with the page---such as editing the value of a text input---the model data are updated.

* **Client and server routing:** The same routes produce a single-page browser app and an [Express](http://expressjs.com/) server app. Links render instantly with push/pop state changes in modern browsers, while server rendering provides access to search engines and browsers without JavaScript.

* **Model syncing:** Model changes are automatically sychronized with the server and all clients subscribed to the same data over [Socket.IO](http://socket.io/).

* **Conflict resolution:** The server detects conflicts, enabling clients to respond instantly and work offline. Multiple powerful techniques for conflict resolution are included.

* **Customizable persistence:** Apps function fully with in-memory, dynamic models. After the design crystallizes and the logic is written, schemas can be added to provide validation and automatic persistence of data to one or more databases.

## Flexibility without the glue code

Derby eliminates the tedium of wiring together a server, server templating engine, CSS compiler, script packager, minifier, client MVC framework, client JavaScript library, client templating and/or bindings engine, client history library, realtime transport, ORM, and database. It elminates the complexity of keeping state synchronized among models and views, clients and servers, multiple windows, multiple users, and models and databases.

At the same time, it plays well with others. Derby is built on top of popular components, including [Node.js](http://nodejs.org/), [Express](http://expressjs.com/), [Socket.IO](http://socket.io/), [Browserify](https://github.com/substack/node-browserify), [Stylus](http://learnboost.github.com/stylus/docs/iteration.html), [UglifyJS](https://github.com/mishoo/UglifyJS), [MongoDB](http://www.mongodb.org/), and soon other popular databases and datastores. These components can also be used directly. The data synchronization layer, [Racer](http://racerjs.com/), can be used separately. Other libraries, such as jQuery, work just as well along with Derby.

When following the default file structure, templates, styles, and scripts are automatically packaged and included in the appropriate pages. In addition, Derby can be used via a dynamic API, as seen in the simple example above.

# Getting started

As with all Node.js modules, first install [Node](https://github.com/joyent/node/wiki/Installation) and [npm](http://npmjs.org/).

Instal Derby with:

    $ npm install -g derby

Derby requires [Redis 2.2-scripting](https://github.com/antirez/redis/tree/2.2-scripting). Derby's models are powered by [Racer](http://racerjs.com/), which uses Redis to store data transactions and manage PubSub. Racer uses Redis Lua scripting, which [will be included](http://antirez.com/post/everything-about-redis-24) in the next stable release, Redis 2.6.

Download, extract, and compile Redis 2.2-scripting:

    $ curl -O http://redis.googlecode.com/files/redis-2.2.111-scripting.tar.gz
    $ tar xzf redis-2.2.111-scripting.tar.gz
    $ cd redis-2.2.111-scripting
    $ make

Then start the Redis server:

    $ src/redis-server

## Create an app

Derby includes a simple project generator:

    $ cd ~
    $ derby new first-project
    $ cd first-project

or, for [CoffeeScript](http://jashkenas.github.com/coffee-script/):

    $ cd ~
    $ derby new --coffee first-project
    $ cd first-project
    $ make

`make` will execute the coffee compiler with the watch option, so leave it running in a separate terminal.

Make sure Redis is running, and fire up Node:

    $ node server.js

## File structure

The default file structure is:

    /lib
      /app
        index.js
      /server
        index.js
    /public
      /img
      /gen
    /styles
      /app
        index.styl
      404.styl
      base.styl
      reset.styl
    /views
      /app
        index.html
      404.html
    .gitignore
    package.json
    README.md
    server.js

In [CoffeeScript](http://jashkenas.github.com/coffee-script/) projects, the `lib` directory is generated by the compiler, and script files should be edited in the `src` directory instead. The project generator will create a `Makefile` for compiling CoffeeScript projects.

Derby uses a filename based convention similar to Node.js modules. A file named `demo.js` and a directory `demo` containing a file `index.js` both define an app with the name "demo." The same applies for styles and views, which can either be `demo.styl` or `demo\index.styl` and `demo.html` or `demo\index.html`.

Apps are associated with their respective styles and views by filename only. Derby automatically includes them when rendering. Both support importing, so shared styles and templates may be defined in separate files.

Static files can be placed in the public folder. The default Express server created by the Derby project generator sets a cache time of one year for all static files. Therefore, new file versions must be given new filenames. Derby compiles scripts for the browser into the `public\gen` folder by default. Each script's filename is generated from a hash, so that it can be cached long term.

# Apps and static pages

Derby projects support one or more single-page apps as well as static pages. Apps have a full MVC structure, including a model provided by [Racer](http://racerjs.com/), a template and styles based view, and controller code with application logic and routes (which map URLs to actions). Static pages consist of only templates and styles.

On the server, apps provide a router middleware for Express. One or more app routers as well as server only routes can be included in the same Express server. 

Derby packages up all of an app's templates, routes, and application code when rendering. Regardless of which app URL the browser requests initially, the app is able to render any other state within the same application client-side. If the app cannot handle a URL, it will fall through and request from the server. Errors thrown during route handling also cause requests to fall through to the server.

Derby works great with only a single app, though developers may wish to create separate apps if only certain sets of pages are likely to be used together. For example, a project might have a separate desktop web app and mobile web app. Or a project might have an internal administration panel app and a public content app.

## Creating apps

Apps are created in the file that defines the app's controller code. They are then associated with a server by requiring the app within the server file.

> ### `app = `derby.createApp` ( module )`
> 
> **module:** Derby uses the module object to create an app. The app's name is taken from its filename, and Derby exports a number of methods on the app.
> 
> **app:** Returns an app object, which is equivalent to `module.exports`.

The app's filename is used to determine the name of the app. App names are used to automatically associate an app with template and styles files of the same name.

The app name is also used as the name of the global variable that the application exposes in the browser. Therefore, app names should be valid JavaScript variable names, starting with a letter and containing only alphanumeric characters and underscores.

The `createApp` method adds a number of methods to the app. On both the client and the server, these are `view`, `render`, `ready`, `get`, `post`, `put`, `del`, and `hook`. On the server only, Derby also adds `router`, `createStore`, and `session`.

## Connecting servers to apps

The Derby project generator outputs an Express server for a typical setup. Because Derby shares most code between server and client, Derby server files can be very minimal.

The server includes an app with a standard Node.js require statement. It can then use the `app.router()` method to create a router middleware for Express that handles all of the app's routes.

The server also needs to create a `store` object, which is what sets up Socket.IO, creates models, coordinates data syncing, and interfaces with databases. A store associated with one app can be created using that app's `app.createStore()` method. If a store is shared among multiple apps, it should be created using the `derby.createStore()` method, which is passed each of the apps as aruguments. See [Creating stores](#creating_stores).

## Static pages

Derby can also render static pages from templates and styles not associated with an app. This is useful for error pages and other pages that don't need dynamic content.

> ### `staticPages = `derby.createStatic` ( root )`
> 
> **root:** The root path that contains the "views" and "styles" directories.
> 
> **staticPages:** Returns a staticPages object, which has a render method. (While unused, static is a [reserved JavaScript keyword](https://developer.mozilla.org/en/JavaScript/Reference/Reserved_Words), and it cannot be a variable name.)

The staticPages object keeps a reference to the directory root and provides a `staticPages.render()` method. It is intended for use in server-only Express routes. See [Rendering](#rendering).

# Views

Typically, writing Derby apps begins with HTML templates. These templates define the rendered HTML as well as model-view bindings.

## Creating templates

Derby compiles a collection of HTML-based templates into a page based on a number of pre-defined names. Pages usually define at least a `Title` and `Body` template. Templates may be created programatically via the `view.make()` method:

{% highlight javascript %}
var view = require('derby').createApp(module).view;

view.make('Body', '<h1>Howdy!</h1>');
{% endhighlight %}

{% highlight coffeescript %}
{view} = require('derby').createApp module

view.make 'Body', '<h1>Howdy!</h1>'
{% endhighlight %}

However, they are generally placed in template files within the `views` directory. Each app automatically looks for a template file that shares the same name and calls view.make for each template. Templates placed in a template file are also automatically bundled with the application scripts so that they can be rendered on the client.

Template files are also HTML, but each template is wrapped in a tag that names the template. This name must end in a colon to differentiate it from a normal HTML tag. These tags need not be closed. For example:

{% highlight html %}
<Title:>
  Silly example

<Body:>
  <h1>Howdy!</h1>
{% endhighlight %}

Templates can be imported from another file for sharing among multiple pages. File paths are expessed relatively, similar to how Node.js modules are loaded. A single template may be imported, or all templates in the file may be imported with the reserved template name `All`.

#### shared.html
{% highlight html %}
<sharedTitle:>
  Too awesome not to share
{% endhighlight %}

#### app.html
{% highlight html %}
<!-- import template keeping the same name -->
<sharedTitle: from="./shared">

<!-- import template and change its name -->
<Title: from="./shared" import="sharedTitle">

<!-- import all templates in a file keeping the same names -->
<All: from="./shared">
{% endhighlight %}

### Pre-defined templates

By default, Derby includes templates with the names `Doctype`, `Title`, `Head`, `Header`, `Body`, `Script`, and `Tail` when it renders a page.

Some of these templates have names that also are the names of HTML tags, but only `Title` wraps the template in a tag. Derby does *not* include any non-required HTML elements, such as `<html>`, `<head>`, and `<body>` by default. Browsers don't need them, and pages will validate as proper HTML5 without them.

By convention, Pre-defined template names are capitalized to indicate that the page renderer will include them automatically. However, since HTML tags are case-insensitive, Derby template names are also case insensitive. Thus, `Body`, `BODY`, and `body` all represent the same template.

Note that template files don't contain boilerplate HTML, such as doctype definitions, stylesheets, and script includes. By default, Derby includes these items in an order optimized for fast load times. Also to optimize load time, it sends pages a number of chunks:

#### First chunk

1. **`Doctype:`** Standard HTML5 doctype and character set definition---`<!DOCTYPE html><meta charset=utf-8>`---unless overridden 
2. **`Title:`** "Derby app" unless overridden
3. **`Head:`** Optional location for meta tags, scripts that must be placed in the HTML `<head>`, and manually included stylesheets
4. CSS is compiled and inserted after the Head template automatically.
5. **`Header:`** Optional location for a page header that will be sent with the initial response chunk. Note that this is actually part of the HTML `<body>`, but it should render correctly by itself. It is separated out so that it can be displayed to the user before the rest of the page if the remainder of the page takes a while to download. Typically this includes fixed content, such as a logo and a top navigation bar.

#### Second chunk

6. **`Body:`** The page's content.

#### Third chunk

7. Inline scripts placed in a file named `inline.js` or added via the `view.inline()` method. Scripts are typically included this way if they are needed to properly render the page, such as resizing an element based on the window size.
8. **`Script:`** Optional location for external scripts loaded before the client scripts. For example, this is where a script tag that includes jQuery would be placed. Note that this template is just a location within the page, and it is not wrapped in a script tag.
9. Client scripts are automatically included via an asynchronously loaded external script. The name of the script is a hash of its content so that it can be cached by the browser long term.

#### Fourth chunk

10. JSON bundle of the model data, event bindings, and other data resulting from rendering the page. This bundle initializes the application once the external client script loads.
11. **`Tail:`** Optional location for additional scripts to be included at the very end of the page.

<style>
ol{counter-reset: item}
ol>li{display: block}
ol>li:before{content: counter(item) ". "; counter-increment: item}
#second_chunk+ol{counter-reset: item 5}
#third_chunk+ol{counter-reset: item 6}
#fourth_chunk+ol{counter-reset: item 9}
</style>

## Template syntax

Derby's template syntax is largely based on [Mustache](http://mustache.github.com/mustache.5.html), a popular logic-less templating language. Following is an example borrowed from the Mustache site.

A typical Mustache template:

    Hello {{"{{"}}name}}
    You have just won ${{"{{"}}value}}!
    {{"{{"}}#in_ca}}
    Well, ${{"{{"}}taxed_value}}, after taxes.
    {{"{{"}}/in_ca}}

Given the following data context:

    {
      name: "Chris",
      value: 10000,
      taxed_value: 10000 - (10000 * 0.4),
      in_ca: true
    }

Will produce the following:

    Hello Chris
    You have just won $10000!
    Well, $6000.0, after taxes.

Logic-less templates better enforce separation of logic from presentation by making it impossible to embed logic within views. Instead of conditional statements and loops, logic-less templates use placeholders that are replaced with data passed in when the template is rendered. This data is often referred to as the "context."

With Mustache, application code generates a context object before rendering the view. It then passes that object along with the template at render time. Derby templates can be used this way as well. However, in addition to looking for objects in a context object, Derby assumes that the model is part of the context. Even better, Derby is able to automatically establish live bindings between the view and objects in the model. Derby slightly extends the Mustache syntax in order to support these featueres.

The other major difference between Mustache and Derby templates is that Derby templates must be valid HTML first. Mustache is completely language agnostic---it can be used to compile anything from HTML to source code to a document. However, Derby templates are first parsed as HTML so that the parser can understand how to bind data to the surrounding DOM objects. Template tags are only allowed within text, within attribute values, and surrounding elements. In addition, template tags may *not* be used within the value of an `id` attribute.

#### Invalid template tag placements
{% highlight html %}
<!-- INVALID: Within element names -->
<{{"{{"}}tagName}}>Bad boy!</{{"{{"}}tagName}}>

<!-- INVALID: Within attribute names -->
<b {{"{{"}}attrName}}="confused" {{"{{"}}booleanAttr}}>Bad boy!</b>

<!-- INVALID: Splitting an html tag -->
<b{{"{{"}}#maybe}}>Bad boy!</b{{"{{"}}/maybe}}>

<!-- INVALID: Splitting an element -->
{{"{{"}}#maybe}}<b>{{"{{"}}/maybe}}Bad boy!</b>

<!-- INVALID: Within an id attribute value -->
<b id="{{"{{"}}id}}">Bad boy!</b>
{% endhighlight %}

#### Valid placements
{% highlight html %}
<!-- Within text -->
<b>Let's go {{"{{"}}activity}}!</b>

<!-- Within attribute values (other than id) -->
<b style="color:{{"{{"}}displayColor}}">Let's go running!</b>

<!-- Surrounding an element -->
{{"{{"}}#maybe}}<b>Let's go dancing!</b>{{"{{"}}/maybe}}
{% endhighlight %}

### Whitespace and HTML conformance

Before parsing, all HTML comments, leading whitespace, and new lines are removed from templates. Whitespace at the end of lines is maintained, in case a space is desired in the HTML output. The contents of `<script>` and `<style>` tags are passed through literally.

Derby's HTML parser should be able to parse any valid HTML, including elements that don't require closing tags and unquoted attributes. HTML attribute values only need to be quoted if they are the empty string or if they contain a space, equals sign, or greater than sign. Note that since Derby templates are parsed as HTML first, any of these characters within a template tag require an attribute to be escaped. When in doubt, add quotes around attributes---Derby will remove them from the output HTML when they are not required.

Because it understands the HTML context, Derby's HTML escaping is much more minimal than that of most templating libraries. You may be surprised to see unescaped `>` and `&` characters. These only need to be escaped in certain contexts, and Derby only escapes them when needed. If you are skeptical, an [HTML5 validator](http://html5.validator.nu/) will detect most escaping bugs.

Throughout these docs, the output of templates is shown indented and on multiple lines for the sake of readability. However, Derby's renderer would not output any indentation or line breaks. In addition, output attribute values are quoted, but Derby only includes quotes around attribute values if they are needed.

### Variables

Variables insert a value from the context or model with a given name. If the name isn't found, nothing will be inserted. Values are HTML escaped by default. Triple braces may be used to insert a value without escaping.

#### Template

{% highlight html %}
<Body:>
  <p>{{"{{"}}name}}
  <p>{{"{{"}}age}}
  <p>{{"{{"}}location}}
  <p>{{"{{"}}{location}}}
{% endhighlight %}

#### Context

{% highlight javascript %}
page.render({ name: 'Parker', location: '<b>500 ft</b> away' });
{% endhighlight %}
{% highlight coffeescript %}
page.render name: 'Parker', location: '<b>500 ft</b> away'
{% endhighlight %}

#### Output

{% highlight html %}
<p>Parker
<p>
<p>&lt;b>500 ft&lt;/b> away
<p><b>500 ft</b> away
{% endhighlight %}

### Sections

Sections cause their contents to be conditionally rendered. They also set the scope of the context for their contents. In Mustatche, sections must begin and end with the same name, but Derby requires only an end tag without the name.

Sections of the form `{{"{{"}}#shown}}Example{{"{{"}}/}}` render their contents when the name matches a truthy value. If the section matches an array, it will render the contents once for each item in the array.

Inverted sections take the form `{{"{{"}}^shown}}Counter example{{"{{"}}/}}`. Their contents render when the name matches a falsey value (false, null, undefined, 0, '', or NaN) or an empty array. Derby also provides a shorthand syntax for defining a section and inverted section together: `{{"{{"}}#shown}}Example{{"{{"}}^}}Counter example{{"{{"}}/}}`

#### Template

{% highlight html %}
<Body:>
  <h1>
    {{"{{"}}#visited}}
      Welcome back!
    {{"{{"}}^}}
      Welcome to the party!
    {{"{{"}}/}}
  </h1>
  <ul>
    {{"{{"}}#users}}
      <li>{{"{{"}}name}}: {{"{{"}}motto}}
    {{"{{"}}/}}
  </ul>
  {{"{{"}}^hideFooter}}
    <small>Copyright &copy; 1999 Party Like It's.</small>
  {{"{{"}}/}}
{% endhighlight %}

#### Context

{% highlight javascript %}
page.render({
  visited: true,
  users: [
    { name: 'Billy', motto: "Shufflin', shufflin'" },
    { name: 'Ringo', motto: "Make haste slowly." }
  ]
});
{% endhighlight %}
{% highlight coffeescript %}
page.render
  visited: true
  users: [
    { name: 'Billy', motto: "Shufflin', shufflin'" }
    { name: 'Ringo', motto: "Make haste slowly." }
  ]
{% endhighlight %}

#### Output

{% highlight html %}
<h1>Welcome back!</h1>
<ul>
  <li>Billy: Shufflin', shufflin'
  <li>Ringo: Make haste slowly
</ul>
<small>Copyright &copy; 1999 Party Like It's.</small>
{% endhighlight %}

Note how in the above example, the context becomes each array item inside of the `#users` section. Similarly, sections set scope when reffering to the name of an object. In addition to the local scope, template tags may refer to anything in the parent scope.

#### Template

{% highlight html %}
<Body:>
  {{"{{"}}#users}}
    {{"{{"}}#jill}}I like <a href="{{"{{"}}link}}">{{"{{"}}favorite}}</a>.{{"{{"}}/}}
  {{"{{"}}/}}
{% endhighlight %}

#### Context

{% highlight javascript %}
page.render({
  users: {
    jill: {
      favorite: 'turtles'
    }
  },
  link: 'http://derbyjs.com/'
});
{% endhighlight %}
{% highlight coffeescript %}
page.render
  users:
    jill:
      favorite: 'turtles'
  link: 'http://derbyjs.com/'
{% endhighlight %}

#### Output

{% highlight html %}
I like <a href="http://derbyjs.com/">turtles</a>.
{% endhighlight %}

### Partials

Partials are used to include one template inside of another. The scope of the parent context is inherited inside of the partial. Both for code readability and for more efficient template compilation, it is best to keep individual templates relatively simple and use partials for each significant unit.

As in Mustache, partials are included by name with the syntax `{{"{{"}}> profile}}`. Because it is common to use a partial to render each item in a list or otherwise use a section to set the context for a partial, Derby supports the additional `{{"{{"}}users > profile}}` syntax. This is similar to `{{"{{"}}#users}}{{"{{"}}> profile}}{{"{{"}}/}}`, except that it only sets the scope and will always render whether or not `users` is defined. If the partial should always be rendered, the shorter syntax is preferred; it is more readable and more efficient to render.

#### Template

{% highlight html %}
<Body:>
  {{"{{"}}> nav}}

<nav:>
  <ul>{{"{{"}}navItems > navItem}}</ul>

<navItem:>
  <li><a href="{{"{{"}}link}}">{{"{{"}}title}}</a>
{% endhighlight %}

#### Context

{% highlight javascript %}
page.render({
  navItems: [
    { title: 'Home', link '/' },
    { title: 'About', link '/about' },
    { title: 'Contact us', link '/contact' }
  ]
});
{% endhighlight %}
{% highlight coffeescript %}
page.render
  navItems: [
    { title: 'Home', link '/' }
    { title: 'About', link '/about' }
    { title: 'Contact us', link '/contact' }
  ]
{% endhighlight %}

#### Output

{% highlight html %}
<ul>
  <li><a href="/">Home</a>
  <li><a href="/about">About</a>
  <li><a href="/contact">Contact us</a>
</ul>
{% endhighlight %}

### Bindings

Model-view binding is a relatively recent approach to adding dyanmic interaction to a page. Its use of declarative syntax dramatically lowers the amount of repetative, error-prone DOM manipulation code in an application. With Derby's bindings system, it should rarely be neccessary to write any DOM code at all.

Derby templates declare bindings by using double or triple parentheses instead of curly braces. Bound template tags output their values in the initally rendered HTML just like unbound tags. In addition, they create bindings that update the view immediately whenever the model changes. If bindings are used for elements that change upon user interaction---such as form inputs---Derby will update the model automatically as their values change.

Any template tag may be live bound, but bindings only work for data in the model. Context data is passed in at render time, and it doesn't change dynamically. If a binding tag uses a name not in the context object or the model at render time, it is still bound to the model, since the path may be defined later.

#### Template

{% highlight html %}
<Body:>
  Holler: <input value="((message))"><h1>((message))</h1>
{% endhighlight %}

#### Context
  
{% highlight javascript %}
model.set('message', 'Yo, dude.');
page.render();
{% endhighlight %}
{% highlight coffeescript %}
model.set 'message', 'Yo, dude.'
page.render()
{% endhighlight %}

#### Output

{% highlight html %}
Holler: <input value="Yo, dude." id="$0"><h1 id="$1">Yo, dude.</h1>
{% endhighlight %}

Note that the value in the model at render time is inserted into the HTML, as with a non-bound template tag. In addition, Derby establishes an event listener for the input element that sets the value of `message` whenever the user modifies the text of the input element. It also sets up a listeners for both the input and the h1 element to update their displayed values whenever `message` changes.

Rather than re-rendering the entire template when a value changes, only the individual elements are updated. In the case of the input, its `value` property is set; in the case of the h1, its `innerHTML` is set. Since neither of these elements have an `id` attribute specified in the template, Derby automatically creates ids for them. All DOM ids created by Derby begin with a dollar sign ($). If an element already has an id, Derby will use that instead.

Derby associates all DOM event listeners with an `id`, because getting objects by id is a fast DOM operation, it makes dealing with DOM events more efficient, event listeners continue working even if other scripts modify the DOM unexpectedly, and event listeners can be established at render time on the server and passed to the client via a JSON literal. Derby internally tracks events via literal objects instead of function callbacks, allowing it to render pages on the server and then re-establish the same event listeners on the client efficiently.

If a bound template tag is not fully contained by an HTML tag, Derby will wrap the template in an `<ins>` element. Most browsers will display `<ins>` elements with an underline by default. For Derby apps, this should be removed by adding `ins{text-decoration:none}` to the page's stylesheet.

#### Template

{% highlight html %}
<Body:>
  Welcome to our ((adjective)) city!
{% endhighlight %}

#### Context
  
{% highlight javascript %}
model.set('adjective', 'funny');
page.render();
{% endhighlight %}
{% highlight coffeescript %}
model.set 'adjective', 'funny'
page.render()
{% endhighlight %}

#### Output

{% highlight html %}
Welcome to our <ins id="$0">funny</ins> city!
{% endhighlight %}

Semantically, it would be more correct to use a `<div>` or `<span>`, depending on context. However, this is difficult to do automatcially. For example, `<div>` elements cannot be contained within a `<p>`, and `<span>` elements may not be wrapped around a `<div>`. Attemting to detect each of these situations and choose the proper wrapper element would significantly complicate the Derby renderer and make it more brittle to changes in HTML. In contrast, `<ins>` and `<del>` elements have a [transparent content model](http://www.w3.org/TR/html5/content-models.html#transparent-content-models), enabling them to be included inside or around most other HTML elements. Note that there are still some restrictions on where these elements may be used. For example, an `<option>` element may only contain text and no other elements. MDN has [good documentation](https://developer.mozilla.org/Special:Tags?tag=HTML:Element+Reference) of the usage context for various HTML elements. When in doubt, use an [HTML5 validator](http://html5.validator.nu/).

### Relative model paths and aliases

For items in the context object, objects from the parent scope can still be referred to directly from within sections. However, bindings are set up when templates are initially compiled, and objects defined in the model may change. Thus, model paths must refer to the full path regardless of location within the template.

Yet, a template might need to define how each item in an array should be rendered as well as bind to those items. In this case, relative model paths may be used. Paths relative to the current scope begin with a dot (`.`).

#### Template

{% highlight html %}
<Body:>
  <ul>((items > item))</ul>

<item:>
  <li><a href="{{"{{"}}url}}">((.name))</a>: $((.price))
{% endhighlight %}

#### Context

{% highlight javascript %}
model.set('items', [
  { name: 'Cool can', price: 5.99, url: '/p/0' },
  { name: 'Fun fin', price: 10.99, url: '/p/1' },
  { name: 'Bam bot', price: 24.95, url: '/p/2' }
]);
page.render();
{% endhighlight %}
{% highlight coffeescript %}
model.set 'items', [
  { name: 'Cool can', price: 5.99, url: '/p/0' }
  { name: 'Fun fin', price: 10.99, url: '/p/1' }
  { name: 'Bam bot', price: 24.95, url: '/p/2' }
]
page.render()
{% endhighlight %}

#### Output

{% highlight html %}
<ul id="$0">
  <li><a href="/p/0" id="$1">Cool can</a>: $<ins id="$2">5.99</ins>
  <li><a href="/p/1" id="$3">Fun fin</a>: $<ins id="$4">10.99</ins>
  <li><a href="/p/2" id="$5">Bam bot</a>: $<ins id="$6">24.95</ins>
</ul>
{% endhighlight %}

In the above example, note that the `url` is not bound, and it does not start with a dot. Since the context of the partial will be set to the array item at render time, this will render the value correctly, but it will not update if the value changes. `.name` and `.price` start with a dot, because they are bound to paths in the model relative to the item being rendered. Whenever the name or the price of an item changes, the appropriate fields will be updated in realtime. In addition, the entire list is bound. If a new item is added, an item is removed, or the items are reordered, the list will be updated in realtime.

Aliases to a specific scope may be defined, enabling relative model path references within nested sections. Aliases begin with a colon (`:`), and can be defined within a section tag or a partial tag that sets the scope.

#### Template

{% highlight html %}
<Body:>
  <h2>Toys in use:</h2>
  ((#toys :toy))
    ((#:toy.inUse))
      {{"{{"}}> toyStatus}}
    ((/))
  ((/))
  <h2>All toys:</h2>
  ((toys :toy > toyStatus))

<toyStatus:>
  <p>{{"{{"}}name}} on the ((:toy.location))
{% endhighlight %}

#### Context

{% highlight javascript %}
model.set('toys', [
  { name: 'Ball', location: 'floor', inUse: true },
  { name: 'Blocks', location: 'shelf' },
  { name: 'Truck', location: 'shelf' }
]);
page.render();
{% endhighlight %}
{% highlight coffeescript %}
model.set 'toys', [
  { name: 'Ball', location: 'floor', inUse: true }
  { name: 'Blocks', location: 'shelf' }
  { name: 'Truck', location: 'shelf' }
]
page.render()
{% endhighlight %}

#### Output

{% highlight html %}
<h2>Toys in use:</h2>
<ins id="$0">
  <ins id="$1"><p>Ball on the <ins id="$2">floor</ins></ins>
  <ins id="$3"></ins>
  <ins id="$4"></ins>
</ins>
<h2>All toys:</h2>
<ins id="$5">
  <p>Ball on the <ins id="$6">floor</ins></ins>
  <p>Blocks on the <ins id="$7">shelf</ins></ins>
  <p>Truck on the <ins id="$8">shelf</ins></ins>
</ins>
{% endhighlight %}

## HTML extensions

Derby provides a few extensions to HTML that make it easier to bind models and views.

Custom attributes used during template parsing start with the prefix `x-` to avoid conflicts with future extensions to HTML. Note that Derby uses this prefix instead of `data-`, since that prefix is intended for custom data attributes that are included in the DOM. Derby removes `x-` attributes as it parses, and the output HTML does not include these non-standard attributes.

### x-bind

The `x-bind` attribute may be added to any HTML element to bind one or more DOM events to a controller function by name. The bound function must be exported on the app. Bound functions are passed the original event object, and should use `e.target` to get a reference to the element on which the event was raised.

If the click event is bound on an `<a>` tag without an `href` attribute, Derby will add the attributes `href="#"` and `onclick="return false"` automatically. If the submit event is bound on a `<form>` tag, `onsubmit="return false"` will be added to prevent a default redirect action.

`x-bind` can also delay the callback's execution after a timeout, which can be useful when handling events like paste, which are fired before the contents are inserted. The value of the delay in milliseconds is included after the name of the event, such as `x-bind="paste/0:afterPaste"`.

Internally, Derby only binds each type of event once to the `document` and performs event delegation. It uses element ids to keep track of which elements should be bound to which events. Thus, much like with mode-view bindings, Derby will add an automatically generated `id` attribute to an element that uses `x-bind` if it does not already have an id.

#### Template

{% highlight html %}
<Body:>
  <button x-bind="click:start">Start</button>

  <!-- href="#" and onclick="return false" will be added -->
  <a x-bind="click:cancel">Cancel</a>

  <!-- onsubmit="return false" will be added -->
  <form x-bind="submit:search"> </form>

  <!-- Multiple events on one element -->
  <img src="example.png" x-bind="mousedown:down,mouseup:up">

  <!-- Wait for timeout of 50ms before calling back -->
  <input x-bind="paste/50:afterPaste">
{% endhighlight %}

#### App

{% highlight javascript %}
exports.start = function(e) { }
exports.cancel = function(e) { }
exports.search = function(e) { }
exports.down = function(e) { }
exports.up = function(e) { }
exports.afterPaste = function(e) { }
{% endhighlight %}
{% highlight coffeescript %}
exports.start = (e) ->
exports.cancel = (e) ->
exports.search = (e) ->
exports.down = (e) ->
exports.up = (e) ->
exports.afterPaste = (e) ->
{% endhighlight %}

### Boolean attributes

In HTML, boolean attributes are true when they are included and false when they are excluded. Since Derby only allows template tags inside attribute values, this makes it difficult to bind such attributes to model objects. Therefore, Derby uses a slightly modified syntax that works more naturally with the templating syntax for the attributes `checked`, `selected`, and `disabled`, which are likely to be bound to data.

There is also a special syntax for boolean attributes only where a data value can be inverted by putting a `!` before the template tag. This is especially useful with the disabled attribute.

{% highlight html %}
<Body:>
  <!-- Outputs:
    <input type="checkbox" checked>
    - or -
    <input type="checkbox">
  -->
  <input type="checkbox" checked="{{active}}">

  <!-- Bound to model -->
  <input type="checkbox" checked="((active))">

  <!-- Inverted value -->
  <input type="checkbox" disabled="!((active))">
{% endhighlight %}

### x-visible and x-displayed

While template sections may be used to conditionally hide and show elements, it is sometimes preferrable to use CSS to set `visibility: hidden` or `display: none` on an element. The `x-visible` and `x-displayed` attributes are boolean attributes that make it easier to bind these CSS properties to a boolean value. They will append to or add a style attribute on the element with the proper CSS.

Note that `x-displayed` may be useful in cases where HTML elements should be shown conditionally, and they cannot be wrapped in an element for live binding. For example, list items might need to be shown conditionally, but a `<ul>` element must only contain `<li>` elements.

{% highlight html %}
<Body:>
  <ul>
    ((#items))
      <li x-displayed="((.shown))">((.text))
    ((/))
  </ul>
{% endhighlight %}

### Miscellaneous

Binding the selected attribute of `<option>` elements in a `<select>` is difficult, because the `change` event is only fired on the `<select>` element, and the `selected` attribute must be place on the options. Therefore, Derby distributes the change event to each of the children of a select element, raising the event on each of the options as well. This makes it possible to bind the selected state on each of the options.

## Performance

While Derby's rendering performance has yet to be benchmarked and optimized, its architecture will ultimately enable it to outperform most current web application rendering approaches in real usage.

When large chunks of a page require updating, rendering HTML and then updating the innerHTML of an element is the fastest approach. However, when small changes to one item in a template occur, rerendering the entire template and replacing an entire section of the DOM is much slower than simply updating a single property or single element's innerHTML.

In addition, only rendering certain sections or an entire page client-side dramatically slows page loads. Even an extremely fast client-only renderer causes the browser to wait for the page to load a script (most likely via an additional request), interpret the script, render the template, and update the DOM before it has a chance to start performing layout of the HTML content.

Derby's architecture optimizes time to load the page initially, to re-render sections or the entire page client-side, and to update individual elements in realtime. It makes it easy for designers and developers to create application views with HTML-based templates, and it provides instant responsiveness with model-view bindings.

## Stylesheets

Derby uses **[Stylus](http://learnboost.github.com/stylus/)** to automatically compile and includes styles for each page. Stylus extends CSS with variables, mixins, functions, and other awesome features. It supports CSS style syntax interchangeably with a minimal whitespace based syntax. 

Derby also includes **[Nib](http://visionmedia.github.com/nib/)**, which adds a number of convenient CSS3 mixins to Stylus. Nib takes care of adding vendor prefixes, makes CSS gradients *much* easier, and has bunch of other useful features.

Stylus requires that files end in a `.styl` extension. It supports [importing other files](http://learnboost.github.com/stylus/docs/import.html), including support for `index.styl` files. Since Node.js, Derby templates, and Stylus all support similar file importing conventions, it is easy to use the same directory structure for analogous files in the `lib`/`src`, `views`, and `styles` directories.

Derby includes compiled CSS at the top of each page. Inlining CSS almost always decreases load time, and Stylus importing makes it easy to break up shared styles into files included in the appropriate pages. Note, however, that it is not optimial to include a very large amount of CSS, such as large data URI encoded images, at the top of the page. Large images are best loaded as separate files or inline at the bottom of the page, so that the rest of the page may be displayed first.

## Rendering

Views are rendered in response to [routes](#routes). Most routes should be defined inside of an app so that they can be handled both on the client and the server. Views can also be rendered in response to server only routes.

In each render method, `model`, `context`, and `status` arguments may be in any order or omitted.

> ### page.render` ( [context], [status] )`
> 
> **context:** *(optional)* Object specifying additional context objects to use in rendering templates.
> 
> **status:** *(optional)* Number specifying the HTTP status code. 200 by default. Has no effect when rendering on the client.

App routes supply a page object, which provides a consistent interface for rendering an entire page on both server and client. On the server, the page is rendered by calling Node.js response object methods like `res.write`. On the client, Derby renders the page locally. It then replaces the `document.title` and `document.body.innerHTML`, and updates the URL with `history.pushState`.

The page's render function implicitly renders in the context of the app's model. An additional context object may be supplied for items that are only needed at render time.

> ### app.render` ( res, model, [context], [status] )`
> 
> **res:** Response object passed to the Express routing callback
> 
> **model:** A Derby model object used for rendering. The contents of the model will be serialized and initialized into the same state in the browser once the page loads.
> 
> **context:** *(optional)* Additional context objects to use in rendering templates.
> 
> **status:** *(optional)* Number specifying the HTTP status code. 200 by default.

Apps may also be rendered within server only Express routes. In this case, it is neccessary to provide the renderer with a response object and model. On the server, Models are created with the `store.createModel()` method. If the Derby session middleware is used, it will create models automatically and set a reference to them on `req.model`.

> ### staticPages.render` ( name, res, [model], [context], [status] )`
> 
> **name:** Name of the view and style files to render
> 
> **res:** Response object passed to the Express routing callback
> 
> **model:** *(optional)* A Derby model object. A model object may be used for rendering, but it will not be serialized and included with a static page. Static pages don't have an associated app, and they don't include scripts by default.
> 
> **context:** *(optional)* Additional context objects to use in rendering templates.
> 
> **status:** *(optional)* Number specifying the HTTP status code. 200 by default.

For creating error pages and other static pages, Derby provides a `staticPages` object that renders a template and script file specified by name. Typically, this is used without a model object, but it is possible to supply a model object that is used for rendering only. See [Static pages](#static_pages).

## app.view

Derby adds an `app.view` object for creating and rendering views.

> ### view.after` ( name, callback(context) )`
> 
> **name:** Name of the template
> 
> **callback:** Function called after the template is rendered on the client each time.
>
> **context:** The callback is passed the context object used to render the template.

> ### view.before` ( name, callback(context) )`
> 
> **name:** Name of the template
> 
> **callback:** Function called after the template is rendered on the client each time.
>
> **context:** The callback is passed the context object used to render the template.

The `view.after()` and `view.before()` methods are used to attach a function to a view that is called each time the view is rendered. For example, this might be useful for creating animations in JavaScript, or for scrolling the page when new messages are pushed to a chat window.

Calling these methods on the server has no effect, and their callbacks will not be invoked on the server.

> ### view.make` ( name, template )`
> 
> **name:** Name of the template
> 
> **template:** A string containing the Derby template. Note that this should be only the content of the template, and it should not have a template name element, such as `<Body:>` at the start.

Apps should typically place all templates in a template file in the `views` folder instead of calling `view.make()` directly. However, templates may be added to an app this way as well.

Note that calling `view.make()` only renders the template; it does not include the template in the external script file separately. Thus, it must be called again on the client when the app loads.

> ### view.inline` ( fn )`
> 
> **fn:** Function to be inlined in the page and called immediately when the page loads.

This method is intended solely for server use and has no effect when called in the browser.

Scripts should be included inline in the page if needed to properly render the page. For example, a script might adjust the layout based on the window size, or it might autofocus a sign in box in browsers that don't support the HTML5 autofocus attribute.

Usually, it is preferable to place such scripts in a separate file called `inline.js` in the same directory as the app. This file will be automatically inlined when the app is created. Calling `view.inline()` directly does the same thing, but it is redundant to send the script inline and also include it in the app's external script file.

# Controllers

Derby controllers are defined in the script file that invokes `derby.createApp()`. Typically, controllers are located at `lib\app_name\index.js` or `src\app_name\index.coffee`. See [Creating apps](#creating_apps).

Controllers include routes, user event handlers, and application logic. Because Derby provides model-view bindings and syncs models automatically, directly manipulating the DOM and manually sending messages to the server should rarely be neccessary.

## Routes

Routes map URL patterns to actions. Derby routes are powered by [Express](http://expressjs.com/), which is similar to [Sinatra](http://www.sinatrarb.com/). Within apps, routes are defined via the `get`, `post`, `put`, and `del` methods of the app created by `derby.createApp()`.

> ### app.get` ( pattern, callback(page, model, params, next) )`
> ### app.post` ( pattern, callback(page, model, params, next) )`
> ### app.put` ( pattern, callback(page, model, params, next) )`
> ### app.del` ( pattern, callback(page, model, params, next) )`
>
> **pattern:** A string containing a literal URL, an Express route pattern, or a regular expression. See [Express's routing documentation](http://expressjs.com/guide.html#routing) for more info.
>
> **callback:** Function invoked when a request for a URL matching the appropriate HTTP method and pattern is received. Note that this function is called both on the server and the client.
>
> **page:** Object with the methods [`page.render()`](#pagerender)  and `page.redirect()`. All app routes should call one of these two methods or pass control by calling `next()`.
>
> **model:** Derby model object
>
> **params:** An object containing the matching URL parameters. The `url`, `query`, and `body` properties typically available on `req` are also added to this object.
>
> **next:** A function that can be called to pass control to the next matching route. If this is called on the client, control will be passed to the next route defined in the app. If no other routes in the same app match, it will fall through to a server request.

> ### page.redirect` ( url, [status] )`
>
> **url:** Destination of redirect. [Like Express][expressRedirect], may also be the string 'home' (which redirects to '/') or 'back' (which goes back to the previous URL).
>
> **status:** Number specifying HTTP status code. Defaults to 302 on the server. Has no effect on the client.

[expressRedirect]: http://expressjs.com/guide.html#res.redirect()

Unlike Express, which provides direct access to the `req` and `res` objects created by Node HTTP servers, Derby returns `page`, `model`, and `params` objects. These provide the same interface on the client and the server, so that route handlers may be executed in both environments. 

Express is used directly on the server. On the client, Derby inclues Express's route matching module. When a link is clicked or a form is submitted, Derby first tries to render the new URL on the client.

Derby can also capture form submissions client-side. It provides support for `post`, `put`, and `del` HTTP methods using the same hidden form field [override approach](http://expressjs.com/guide.html#http-methods) as Express.

## User events

Derby automates a great deal of user event handling via [model-view binding](#bindings). This should be used for any data that is tied directly to an element's attribute or HTML content. For example, as users interact with an `<input>`, value and checked properties will be updated. In addition, the `selected` attribute of `<option>` elements and edits to the innerHTML of `contenteditable` elements will update bound model objects.

For other types of user events, such as `click` or `dragover`, Derby's [`x-bind`](#xbind) attribute can be used to tie DOM events on a specific element to a callback function in the controller. Such functions must be exported on the app module.

Even if controller code is responding to a DOM event, it should typically only update the view indirectly by manipulating data in the model. Since views are bound to model data, the view will update automatically when the correct data is set. While this way of writing client code may take some getting used to, it is ultimately much simpler and less error-prone.

## Model events

[Model events](#model_events) are emitted in response to changes in the model. These may be used directly to update other model items and the resulting views, such as updating a count of the items in a list every time it is modified.

## Application logic

Application logic executes in response to routes, user events, and model events. Code that responds to user events and model events should be placed within the `app.ready()` callback. This provides the model object for the client and makes sure that the code is only executed on the client.

> ### app.ready` ( callback(model) )`
>
> **callback:** Function called as soon as the Derby app is loaded on the client. Note that any code within this callback is only executed on the client and not on the server.
>
> **model:** The Derby model object for the given client

Application logic should be written to share as much code between servers and clients as possible. For security reasons or for direct access to backend services, it may be neccessary to only perform certain functions on servers. However, placing as much code as possible in a shared location allows Derby apps to be extremely responsive and work offline by default.

# Models

Derby models are powered by [Racer](http://racerjs.com/), a realtime model synchronization engine. Racer enables mutliple users to interact with the same data objects via sophisticated conflict detection and resolution algorithms. At the same time, it provides a simple object accessor and event interface for writing application logic.

## Introduction to Racer

On the server, Racer creates a `store`, which manages data updates. It is possible to directly manipulate data via asynchronous methods on a store, similar to interacting with a database. Stores also create `model` objects, which provide a synchronous interface more like interacting directly with objects.

Models maintain their own copy of a subset of the global state. This subset is defined via subscriptions to certain paths. Models perform operations independently, and they automatically synchronize their state with the associated store over [Socket.IO](http://socket.io/).

When models are modified, they will immediately reflect the changes. In the background, Racer turns operations into transactions that are sent to the server and applied or rejected. If the transactions are accepted, they are sent to all other clients subscribed to the same data. This optimistic approach provides immediate interaction for the user, makes writing application logic easier, and enables Racer to work offline.

Model methods provide callbacks invoked after success or failure of a transaction. These callbacks can be used to provide application-specific conflict resolution UIs. Models also emit events when their contents are updated, which Derby uses to update the view in realtime.

Racer is designed for intially prototyping applications using dynamic, in-memory models. Once features are complete, schemas can be written to associate the model with persistent storage. Racer then automatically persists all data defined in a schema. Initially, Racer supports [MongoDB](http://www.mongodb.org/), and support for other popular databases and datastores will be added soon. It will even support simulataneous use of different types of databases with a single application.

### STM and OT

The store provides conflict resolution via a [Software Transactional Memory (STM)](http://en.wikipedia.org/wiki/Software_transactional_memory) or [Operational Transform (OT)](http://en.wikipedia.org/wiki/Operational_transformation). While OT is conceptually straightforward, writing OT algorithms that work reliably is difficult. Racer's OT algorithms are provided by [Share.js](http://sharejs.org/), a well tested JavaScript OT library.

To perform these algorithms, Racer stores a journal of all transactions in Redis. When new transactions arrive, their paths and versions are compared to the transactions already commited to the journal. STM, which is the default, accepts a transaction if it is not in conflict with any other operations on the same path. STM works well when changes need to be either fully accepted or rejected, such as updating a username. In contrast, OT is designed for situations like collaborative text editing, where changes should be merged together. In OT, transactions are modified to work together in any order instead of being rejected.

## Creating stores

The default server produced by the Derby project generator will create a store asoociated with an app. Derby will then use that store to create models when invoking app routes.

> ### `store = `app.createStore` ( options )`
> ### `store = `derby.createStore` ( apps..., options )`
>
> **options:** An object that configures the store
>
> **store:** Returns a Racer store object
>
> **apps:** The `derby.createStore()` method accepts one or more Derby applications as arguments. Each of these apps is associated with the created store.

Typically, a project will have only one store, even if it has multiple apps. It is possible to have multiple stores, though an app can only be associated with one store.

### Configuration options

Typically a `listen` option is specified, which is used to setup Socket.IO. This option may be an Express server or a port number. In addition to listen, a `namespace` argument may be provided to setup Socket.IO under a namespace. See "Restricting yourself to a namespace" in the [Socket.IO guide](http://socket.io/#how-to-use).

Alternatively, options may specify `sockets` and `socketUri` if the Socket.IO sockets object is already created. The `sockets` option should be the object returned from Socket.IO's `io.listen().sockets` or `io.listen().of()`.

Options may also specify Redis configuration options within a `redis` object. The Redis options can include the `port`, `host`, and `parser` arguments passed to [node-redis's](https://github.com/mranney/node_redis) createClient method. It can also include the number of the Redis database to select via the `db` option.

If multiple stores are used, each should have its own Redis DB for maintaining its own transaction journal. If multiple stores are used on the same port, they should use Socket.IO namespaces to avoid conflicts.

## Creating models

Derby provides a model when calling application routes. On the server, it creates an empty model from the `store` associated with an app. When the server renders the page, the model is serialized. It is then reinitialized into the same state on the client. This model object is passed to the `app.ready()` callback and app routes rendered on the client.

If a model is assigned to `req.model`, Derby uses that instead of creating a new model. This can be used to pass data from server middleware to an application route. The Racer session middleware uses this to create a model with a `_session` object for a given cookie.

> ### `model = `store.createModel` ( )`
>
> **model:** A Racer model object associated with the given store

If using the the Racer session middleware, server-side routes can use the model supplied on `req.model`. Otherwise, they can manually create a model via `store.createModel()`.

## Model features

### Paths

All model operations happen on paths which represent literal nested objects. These paths must be globally unique within a particular store.

For example, the model:

    {
      title: 'Fruit store',
      fruits: [
        { name: 'banana', color: 'yellow' },
        { name: 'apple', color: 'red' },
        { name: 'lime', color: 'green' }
      ]
    }

Would have paths like `title`, `fruits.1`, and `fruits.0.color`. Paths consist of valid JavaScript variable names---alphanumeric characters or underscore (`_`), beginning with a letter or underscore---or array indicies joined by dots (`.`). They should not contain dollar signs (`$`), which are reserved for internal use.

#### Private paths

Paths that contain a segment starting with an underscore (e.g. '_showFooter' or 'flowers.10._hovered') have a special meaning. These paths are considered "private," and they are not synced back to the server or to other clients. Private paths are frequently used with (references)[#references] and for rendering purposes.

### Methods

The primary model methods use STM by default. This means that changes are reflected immediately, but they may ultimately fail and be rolled back. All model methods are synchronous and provide an optional callback.

#### Basic methods

These methods can be used on any model path to get, set, or delete an object.

> ### `value = `model.get` ( [path] )`
>
> **path:** *(optional)* Path of object to get. Not supplying a path will return all data in the model
>
> **value:** Current value of the object at the given path. Note that objects are returned by reference and should not be modified directly

All model mutators have a callback with the arguments `callback(err, methodArgs...)`. If the transaction succeeds, `err` is `null`. Otherwise, it is a string with an error message. This message is `'conflict'` if when there is a conflict with another transaction. The method arguments used to call the original function (e.g. `path, value` for the `model.set()` method) are also passed back to the callback.

> ### `value = `model.set` ( path, value, [callback] )`
>
> **path:** Model path to set
>
> **value:** Value to assign. Also returns this value
>
> **callback:** *(optional)* Invoked upon completion of a successful or failed transaction

> ### `obj = `model.del` ( path, [callback] )`
>
> **path:** Model path of object to delete
>
> **obj:** Returns the deleted object

Models allow getting and setting to nested undefined paths. Getting such a path returns `undefined`. Setting such a path first sets each undefined or null parent to an empty object.

{% highlight javascript %}
var model = store.createModel();
model.set('cars.DeLorean.DMC12.color', 'silver');
// Logs: { cars: { DeLorean: { DMC12: { color: 'silver' }}}}
console.log(model.get());
{% endhighlight %}
{% highlight coffeescript %}
model = store.createModel()
model.set 'cars.DeLorean.DMC12.color', 'silver'
# Logs: { cars: { DeLorean: { DMC12: { color: 'silver' }}}}
console.log model.get()
{% endhighlight %}

> ### `obj = `model.setNull` ( path, value, [callback] )`
>
> **path:** Model path to set
>
> **value:** Value to assign only if the path is null or undefined
>
> **obj:** Returns the object at the path if it is not null or undefined. Otherwise, returns the new value

> ### `num = `model.incr` ( path, [byNum], [callback] )`
>
> **path:** Model path to set
>
> **byNum:** *(optional)* Number specifying amount to increment or decrement if negative. Defaults to 1
>
> **num:** Returns the new value that was set after incrementing

The `model.setNull()` and `model.incr()` methods provide a more convenient way to perform common get and set combinations. Internally, they perform a `model.get()` and a `model.set()`, so the model events raised by both of these methods are `set` events and *not* `setNull` or `incr`. Note that `incr` can be called on a null path, in which case the value will be set to `byNum`.

#### Array methods

Array methods can only be used on paths set to arrays, null, or undefined. If the path is null or undefined, the path will first be set to an empty array before applying the method.

> ### `length = `model.push` ( path, items..., [callback] )`
>
> **path:** Model path to an array
>
> **items:** One or more arguments specifying items to add to the *end* of the array
>
> **length:** Returns the length of the array with the new items added

> ### `length = `model.unshift` ( path, items..., [callback] )`
>
> **path:** Model path to an array
>
> **items:** One or more arguments specifying items to add to the *beginning* of the array
>
> **length:** Returns the length of the array with the new items added

> ### `item = `model.pop` ( path, [callback] )`
>
> **path:** Model path to an array
>
> **item:** Removes the last item in the array and returns it

> ### `item = `model.shift` ( path, [callback] )`
>
> **path:** Model path to an array
>
> **item:** Removes the first item in the array and returns it

> ### `removed = `model.splice` ( path, index, howMany, [items...], [callback] )`
>
> **path:** Model path to an array
>
> **index:** Index at which to start removing or inserting items
>
> **howMany:** The number of items to remove. No elements are removed if 0
>
> **items:** *(optional)* Items to insert at the index
>
> **removed:** Returns an array of removed items

> ### `length = `model.insertBefore` ( path, index, item, [callback] )`
>
> **path:** Model path to an array
>
> **index:** Index of the item to insert before
>
> **item:** Item to insert
>
> **length:** Returns the length of the array with the new items added

> ### `length = `model.insertAfter` ( path, index, item, [callback] )`
>
> **path:** Model path to an array
>
> **index:** Index of the item to insert after
>
> **item:** Item to insert
>
> **length:** Returns the length of the array with the new item added

> ### `removed = `model.remove` ( path, index, [howMany], [callback] )`
>
> **path:** Model path to an array
>
> **index:** Index at which to start removing items
>
> **howMany:** *(optional)* Number of items to remove. Defaults to 1
>
> **removed:** Returns an array of removed items

> ### `item = `model.move` ( path, from, to, [callback] )`
>
> **path:** Model path to an array
>
> **from:** Starting index of the item to move
>
> **to:** New index where the item should be moved
>
> **item:** Returns the item that was moved

#### OT methods

> ### `otObj = `model.ot` ( [init] )`
>
> **init:** *(optional)* A string to use as the initial value of the OT field. Defaults to the empty string.
>
> **otObj:** Returns an object that can be set on a model path to declare that model path as an OT path.

> ### model.insertOT` ( path, index, text, [callback] )`
>
> **path:** Model path to an OT field
>
> **index:** Position within the current OT field at which to insert
>
> **text:** String to insert

> ### `deleted = `model.delOT` ( path, index, length, [callback] )`
>
> **path:** Model path to an OT field
>
> **index:** Position within the current OT field at which to start deleting
>
> **length:** Number of characters to delete
>
> **deleted:** Returns the string that was deleted

### Events

<<<<<<< HEAD
### References
=======
Whenever Racer mutates data via, e.g., `model.set`, `model.push`, etc., Racer emits events. These events provide an entry point for an app to react to a specific data mutation or pattern of data mutations. 

#### Non-patterned Event Handling

An app can define event handlers for specific mutation events, where the event handler is a function of the arguments passed to the event-generating mutator. For example,

{% highlight javascript %}
model.on('push', 'messages', function (message) {
  jQuery('#messages').append('<li>' + message + '</li>');
});
{% endhighlight %}

{% highlight coffeescript %}
model.on 'push', 'messages', (message) ->
  jQuery('#messages').append "<li>#{message}</li>"
{% endhighlight %}

> ### `model.on ( mutator, path, callback )`
>
> **mutator** Name of the mutator method - e.g., "set", "push"
>
> **path** Model path to the data being mutated
>
> **callback** The event handler with function signature `callback( mutatorArgs... )`

#### Patterned Event Handling

Racer also allows you to set up event handlers for mutations against path patterns. For instance,

{% highlight javascript %}
model.on('set', 'todos.*.completed', function (todoId, isComplete) {
  jQuery('#' + todoId).toggleClass('completed', isComplete);
});
{% endhighlight %}

{% highlight coffeescript %}
model.on 'set', 'todos.*.completed', (todoId, isComplete) ->
  jQuery("##{todoId}").toggleClass 'completed', isComplete
{% endhighlight %}

Notice that the `callback` here is a function of not only the mutator arguments (`isComplete`) but also the pattern value (`todoId`).

> ### `model.on ( mutator, pathPattern, callback)`
>
> **mutator** Name of the mutator method - e.g., "set", "push"
>
> **pathPattern** Pattern to match against model paths being mutated. When there is a match against this pattern, both the portion of the pattern that is matched and the mutation arguments are passed to the `callback`
>
> **callback** The event handler with function signature `callback( match, mutatorArgs... )` where `match` is the part of the `pathPattern` that is matched.

In another example, patterned event handling provides a solution to log all `set` mutations.

{% highlight javascript %}
model.on('set', '*', function (path, val) {
  console.log("Set path '" + path + "' to " + val);
});
{% endhighlight %}

{% highlight coffeescript %}
model.on 'set', '*' (path, val) ->
  console.log "Set path '#{path}' to #{val}"
{% endhighlight %}

Overall, event handlers enables developers using Racer to define business logic that runs in response to data mutations.

### References
>>>>>>> 69b6cae9
<|MERGE_RESOLUTION|>--- conflicted
+++ resolved
@@ -1340,9 +1340,6 @@
 
 ### Events
 
-<<<<<<< HEAD
-### References
-=======
 Whenever Racer mutates data via, e.g., `model.set`, `model.push`, etc., Racer emits events. These events provide an entry point for an app to react to a specific data mutation or pattern of data mutations. 
 
 #### Non-patterned Event Handling
@@ -1408,5 +1405,4 @@
 
 Overall, event handlers enables developers using Racer to define business logic that runs in response to data mutations.
 
-### References
->>>>>>> 69b6cae9
+### References