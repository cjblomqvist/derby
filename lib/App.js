--- conflicted
+++ resolved
@@ -244,30 +244,12 @@
 
   } else if (action === 'refreshStyles') {
     var styleElement = document.querySelector('style[data-filename="' +
-<<<<<<< HEAD
-      data.filename + '"]');
-    if (styleElement) styleElement.innerHTML = data.css;
-  });
-  this.model.channel.on('derby:refreshScripts', function(data) {
-    window.location = window.location
-  });
-  function registerClient() {
-    var data = {name: app.name, hash: app.scriptHash};
-    app.model.channel.send('derby:app', data, function(err) {
-      if (!err) return;
-      // Reload in a timeout so that returning fetches have time to complete
-      // in case an onbeforeunload handler is being used
-      setTimeout(function() {
-        window.location = window.location;
-      }, 100);
-=======
       message.filename + '"]');
     if (styleElement) styleElement.innerHTML = message.css;
 
   } else if (action === 'reload') {
     this.model.whenNothingPending(function() {
       window.location = window.location;
->>>>>>> c5507b1f
     });
   }
 };
